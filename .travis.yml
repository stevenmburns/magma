--- conflicted
+++ resolved
@@ -16,27 +16,22 @@
 
 before_install:
     # BEGIN: coreir installation
-<<<<<<< HEAD
-    - git clone -b dev https://github.com/rdaly525/coreir.git
-    - cd coreir;
-    - export COREIRCONFIG="g++-4.9";
-=======
     - mkdir deps
     - mkdir deps/bin
     - mkdir deps/lib
     - mkdir deps/include
     - cd deps
-    - git clone https://github.com/rdaly525/coreir.git
+    - git clone -b dev https://github.com/rdaly525/coreir.git
     - cd coreir
     - export COREIRCONFIG="g++-4.9"
->>>>>>> 44b10071
     - export COREIR=$PWD
     - make install prefix=$TRAVIS_BUILD_DIR/deps
     - cd ..
     - cd ..
     - export PATH=$TRAVIS_BUILD_DIR/deps/bin:$PATH
     - export LD_LIBRARY_PATH=$TRAVIS_BUILD_DIR/deps/lib:$LD_LIBRARY_PATH
-    - pip install coreir
+      # - pip install coreir
+    - pip install git+git://github.com/leonardt/pycoreir.git@dev
     # END: coreir installation
 
 install:
