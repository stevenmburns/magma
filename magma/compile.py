import os
import inspect
from .backend import verilog, blif, firrtl
from .config import get_compile_dir
from .simulator_interactive_frontend import simulate

__all__ = ['compile']


def write_file(file_name, extension, code):
    with open("{}.{}".format(file_name, extension), 'w') as file:
        file.write(code)


def compile(basename, main, output='verilog', origin=None):
    if get_compile_dir() == 'callee_file_dir':
        (_, filename, _, _, _, _) = inspect.getouterframes(inspect.currentframe())[1]
        file_path = os.path.dirname(filename)
        file_name = os.path.join(file_path, basename)
    else:
        file_name = basename

    if output == '--simulate': #FIXME
        simulate(main)
        return

    if output == 'verilog':
        write_file(file_name, 'v', verilog.compile(main))
    elif output == 'blif':
<<<<<<< HEAD
        code = blif.compile(main, origin)
        extension = 'blif'
    elif output == 'firrtl':
        code = firrtl.compile(main)
    elif hasattr(main, 'fpga'):
=======
        write_file(file_name, 'blif', blif.compile(main))

    if hasattr(main, 'fpga'):
        fpga = main.fpga
>>>>>>> 93cc2d33
        vendor = os.getenv('MANTLE', 'lattice')
        if   vendor == 'altera':
            write_file(file_name, 'qsf', fpga.qsf(basename.split('/')[-1]))
        elif vendor == 'xilinx':
            write_file(file_name, 'ucf', fpga.ucf())
        elif vendor == 'lattice' or vendor == 'silego':
            write_file(file_name, 'pcf', fpga.pcf())<|MERGE_RESOLUTION|>--- conflicted
+++ resolved
@@ -27,18 +27,12 @@
     if output == 'verilog':
         write_file(file_name, 'v', verilog.compile(main))
     elif output == 'blif':
-<<<<<<< HEAD
-        code = blif.compile(main, origin)
-        extension = 'blif'
+        write_file(file_name, 'blif', blif.compile(main))
     elif output == 'firrtl':
         code = firrtl.compile(main)
-    elif hasattr(main, 'fpga'):
-=======
-        write_file(file_name, 'blif', blif.compile(main))
 
     if hasattr(main, 'fpga'):
         fpga = main.fpga
->>>>>>> 93cc2d33
         vendor = os.getenv('MANTLE', 'lattice')
         if   vendor == 'altera':
             write_file(file_name, 'qsf', fpga.qsf(basename.split('/')[-1]))
